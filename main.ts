<<<<<<< HEAD
import { Plugin, } from 'obsidian'

interface CalendarData {
	year: number
	colors: {
		[index: string | number]: {
			[index: number]: string
		}
	}
	entries: Entry[]
	showCurrentDayBorder: boolean
	defaultEntryIntensity: number
	intensityScaleStart: number
	intensityScaleEnd: number
}
interface Entry {
	date: string
	intensity?: number
	color: string 
	content: string
}
const DEFAULT_SETTINGS: CalendarData = {
	year: new Date().getFullYear(),
	colors: {
		default: ["#c6e48b", "#7bc96f", "#49af5d", "#2e8840", "#196127",],
	},
	entries: [{ date: "1900-01-01", color: "#7bc96f", intensity: 5, content: "",},],
	showCurrentDayBorder: true,
	defaultEntryIntensity: 4,
	intensityScaleStart: 1,
	intensityScaleEnd: 5,
}
export default class HeatmapCalendar extends Plugin {

	settings: CalendarData

	/**
	 * Returns a number representing how many days into the year the supplied date is. 
	 * Example: first of january is 1, third of february is 34 (31+3) 
	 * @param date
	 */
	
	getHowManyDaysIntoYear(date: Date): number {
		return (
			(Date.UTC(date.getUTCFullYear(), date.getUTCMonth(), date.getUTCDate()) -
				Date.UTC(date.getUTCFullYear(), 0, 0)) / 24 / 60 / 60 / 1000
		)
	}
	getHowManyDaysIntoYearLocal(date: Date): number {
		return (
			(Date.UTC(date.getFullYear(), date.getMonth(), date.getDate()) -
				Date.UTC(date.getFullYear(), 0, 0)) / 24 / 60 / 60 / 1000
		)
	}
	/** 
	 * Removes HTMLElements passed as entry.content and outside of the displayed year from rendering above the calendar
	 */
	removeHtmlElementsNotInYear(entries: Entry[], year: number) {
		const calEntriesNotInDisplayedYear = entries.filter(e => new Date(e.date).getFullYear() !== year) ?? this.settings.entries
		//@ts-ignore
		calEntriesNotInDisplayedYear.forEach(e => e.content instanceof HTMLElement && e.content.remove())
	}

	clamp(input: number, min: number, max: number): number {
		return input < min ? min : input > max ? max : input
	}

	map(current: number, inMin: number, inMax: number, outMin: number, outMax: number): number {
		const mapped: number = ((current - inMin) * (outMax - outMin)) / (inMax - inMin) + outMin
		return this.clamp(mapped, outMin, outMax)
	}

	async onload() {

		await this.loadSettings()

		//@ts-ignore
		window.renderHeatmapCalendar = (el: HTMLElement, calendarData: CalendarData): void => {

			const year = calendarData.year ?? this.settings.year
			const colors = calendarData.colors ?? this.settings.colors

			this.removeHtmlElementsNotInYear(calendarData.entries, year)

			const calEntries = calendarData.entries.filter(e => new Date(e.date + "T00:00").getFullYear() === year) ?? this.settings.entries

			const showCurrentDayBorder = calendarData.showCurrentDayBorder ?? this.settings.showCurrentDayBorder

			const defaultEntryIntensity = calendarData.defaultEntryIntensity ?? this.settings.defaultEntryIntensity

			const intensities = calEntries.filter(e => e.intensity).map(e => e.intensity as number)
			const minimumIntensity = intensities.length ? Math.min(...intensities) : this.settings.intensityScaleStart
			const maximumIntensity = intensities.length ? Math.max(...intensities) : this.settings.intensityScaleEnd
			const intensityScaleStart = calendarData.intensityScaleStart ?? minimumIntensity
			const intensityScaleEnd = calendarData.intensityScaleEnd ?? maximumIntensity

			const mappedEntries: Entry[] = []
			calEntries.forEach(e => {
				const newEntry = {
					intensity: defaultEntryIntensity,
					...e,
				}
				const colorIntensities = colors[e.color] ?? colors[Object.keys(colors)[0]]
				const numOfColorIntensities = Object.keys(colorIntensities).length

				if(minimumIntensity === maximumIntensity && intensityScaleStart === intensityScaleEnd) newEntry.intensity = numOfColorIntensities
				else newEntry.intensity = Math.round(this.map(newEntry.intensity, intensityScaleStart, intensityScaleEnd, 1, numOfColorIntensities))

				mappedEntries[this.getHowManyDaysIntoYear(new Date(e.date))] = newEntry
			})

			const firstDayOfYear = new Date(Date.UTC(year, 0, 1))
			let numberOfEmptyDaysBeforeYearBegins = (firstDayOfYear.getUTCDay() + 6) % 7

			interface Box {
				backgroundColor?: string;
				date?: string;
				content?: string;
				classNames?: string[]
			}

			const boxes: Array<Box> = []

			while (numberOfEmptyDaysBeforeYearBegins) {
				boxes.push({ backgroundColor: "transparent", })
				numberOfEmptyDaysBeforeYearBegins--
			}
			const lastDayOfYear = new Date(Date.UTC(year, 11, 31))
			const numberOfDaysInYear = this.getHowManyDaysIntoYear(lastDayOfYear) //eg 365 or 366
			const todaysDayNumberLocal = this.getHowManyDaysIntoYearLocal(new Date())

			for (let day = 1; day <= numberOfDaysInYear; day++) {

				const box: Box = {}

				if (day === todaysDayNumberLocal && showCurrentDayBorder) box.classNames?.push("today")

				if (mappedEntries[day]) {
					box.classNames?.push("hasData")
					const entry = mappedEntries[day]

					box.date = entry.date

					if (entry.content) box.content = entry.content

					const currentDayColors = entry.color ? colors[entry.color] : colors[Object.keys(colors)[0]]
					box.backgroundColor = currentDayColors[entry.intensity as number - 1]

				} else box.classNames?.push("isEmpty")
				boxes.push(box)
			}

			const heatmapCalendarGraphDiv = createDiv({
				cls: "heatmap-calendar-graph",
				parent: el,
			})

			createDiv({
				cls: "heatmap-calendar-year",
				text: String(year).slice(2),
				parent: heatmapCalendarGraphDiv,
			})

			const heatmapCalendarMonthsUl = createEl("ul", {
				cls: "heatmap-calendar-months",
				parent: heatmapCalendarGraphDiv,
			})

			createEl("li", { text: "Jan", parent: heatmapCalendarMonthsUl, })
			createEl("li", { text: "Feb", parent: heatmapCalendarMonthsUl, })
			createEl("li", { text: "Mar", parent: heatmapCalendarMonthsUl, })
			createEl("li", { text: "Apr", parent: heatmapCalendarMonthsUl, })
			createEl("li", { text: "May", parent: heatmapCalendarMonthsUl, })
			createEl("li", { text: "Jun", parent: heatmapCalendarMonthsUl, })
			createEl("li", { text: "Jul", parent: heatmapCalendarMonthsUl, })
			createEl("li", { text: "Aug", parent: heatmapCalendarMonthsUl, })
			createEl("li", { text: "Sep", parent: heatmapCalendarMonthsUl, })
			createEl("li", { text: "Oct", parent: heatmapCalendarMonthsUl, })
			createEl("li", { text: "Nov", parent: heatmapCalendarMonthsUl, })
			createEl("li", { text: "Dec", parent: heatmapCalendarMonthsUl, })

			const heatmapCalendarDaysUl = createEl("ul", {
				cls: "heatmap-calendar-days",
				parent: heatmapCalendarGraphDiv,
			})

			createEl("li", { text: "Mon", parent: heatmapCalendarDaysUl, })
			createEl("li", { text: "Tue", parent: heatmapCalendarDaysUl, })
			createEl("li", { text: "Wed", parent: heatmapCalendarDaysUl, })
			createEl("li", { text: "Thu", parent: heatmapCalendarDaysUl, })
			createEl("li", { text: "Fri", parent: heatmapCalendarDaysUl, })
			createEl("li", { text: "Sat", parent: heatmapCalendarDaysUl, })
			createEl("li", { text: "Sun", parent: heatmapCalendarDaysUl, })

			const heatmapCalendarBoxesUl = createEl("ul", {
				cls: "heatmap-calendar-boxes",
				parent: heatmapCalendarGraphDiv,
			})

			boxes.forEach(e => {
				createEl("li", {
					text: e.content,
					attr: {
						...e.backgroundColor && { style: `background-color: ${e.backgroundColor};`, },
					},
					cls: e.classNames,
					parent: heatmapCalendarBoxesUl,
				})
			})

		}
	}

	onunload() {

	}

	async loadSettings() {
		this.settings = Object.assign({}, DEFAULT_SETTINGS, await this.loadData())
	}

	async saveSettings() {
		await this.saveData(this.settings)
	}
}


=======
import { Plugin, } from 'obsidian'

interface CalendarData {
	year: number
	colors: {
		[index: string | number]: {
			[index: number]: string
		}
	}
	entries: Entry[]
	showCurrentDayBorder: boolean
	defaultEntryIntensity: number
	intensityScaleStart: number
	intensityScaleEnd: number
}
interface Entry {
	date: string
	intensity?: number
	color: string 
	content: string
}
const DEFAULT_SETTINGS: CalendarData = {
	year: new Date().getFullYear(),
	colors: {
		default: ["#c6e48b", "#7bc96f", "#49af5d", "#2e8840", "#196127",],
	},
	entries: [{ date: "1900-01-01", color: "#7bc96f", intensity: 5, content: "",},],
	showCurrentDayBorder: true,
	defaultEntryIntensity: 4,
	intensityScaleStart: 1,
	intensityScaleEnd: 5,
}
export default class HeatmapCalendar extends Plugin {

	settings: CalendarData

	/**
	 * Returns a number representing how many days into the year the supplied date is. 
	 * Example: first of january is 1, third of february is 34 (31+3) 
	 * @param date
	 */
	getHowManyDaysIntoYear(date: Date): number {
		return (
			(Date.UTC(date.getUTCFullYear(), date.getUTCMonth(), date.getUTCDate()) -
				Date.UTC(date.getUTCFullYear(), 0, 0)) / 24 / 60 / 60 / 1000
		)
	}
	getHowManyDaysIntoYearLocal(date: Date): number {
		return (
			(Date.UTC(date.getFullYear(), date.getMonth(), date.getDate()) -
				Date.UTC(date.getFullYear(), 0, 0)) / 24 / 60 / 60 / 1000
		)
	}
	/** 
	 * Removes HTMLElements passed as entry.content and outside of the displayed year from rendering above the calendar
	 */
	removeHtmlElementsNotInYear(entries: Entry[], year: number) {
		const calEntriesNotInDisplayedYear = entries.filter(e => new Date(e.date).getFullYear() !== year) ?? this.settings.entries
		//@ts-ignore
		calEntriesNotInDisplayedYear.forEach(e => e.content instanceof HTMLElement && e.content.remove())
	}

	clamp(input: number, min: number, max: number): number {
		return input < min ? min : input > max ? max : input
	}

	map(current: number, inMin: number, inMax: number, outMin: number, outMax: number): number {
		const mapped: number = ((current - inMin) * (outMax - outMin)) / (inMax - inMin) + outMin
		return this.clamp(mapped, outMin, outMax)
	}

	async onload() {

		await this.loadSettings()

		//@ts-ignore
		window.renderHeatmapCalendar = (el: HTMLElement, calendarData: CalendarData): void => {

			const year = calendarData.year ?? this.settings.year
			const colors = calendarData.colors ?? this.settings.colors

			this.removeHtmlElementsNotInYear(calendarData.entries, year)

			const calEntries = calendarData.entries.filter(e => new Date(e.date + "T00:00").getFullYear() === year) ?? this.settings.entries

			const showCurrentDayBorder = calendarData.showCurrentDayBorder ?? this.settings.showCurrentDayBorder

			const defaultEntryIntensity = calendarData.defaultEntryIntensity ?? this.settings.defaultEntryIntensity

			const intensities = calEntries.filter(e => e.intensity).map(e => e.intensity as number)
			const minimumIntensity = intensities.length ? Math.min(...intensities) : this.settings.intensityScaleStart
			const maximumIntensity = intensities.length ? Math.max(...intensities) : this.settings.intensityScaleEnd
			const intensityScaleStart = calendarData.intensityScaleStart ?? minimumIntensity
			const intensityScaleEnd = calendarData.intensityScaleEnd ?? maximumIntensity

			const mappedEntries: Entry[] = []
			calEntries.forEach(e => {
				const newEntry = {
					intensity: defaultEntryIntensity,
					...e,
				}
				const colorIntensities = colors[e.color] ?? colors[Object.keys(colors)[0]]
				const numOfColorIntensities = Object.keys(colorIntensities).length

				if(minimumIntensity === maximumIntensity) newEntry.intensity = minimumIntensity
				else newEntry.intensity = Math.round(this.map(newEntry.intensity, intensityScaleStart, intensityScaleEnd, 1, numOfColorIntensities))
	
				mappedEntries[this.getHowManyDaysIntoYear(new Date(e.date))] = newEntry
			})

			const firstDayOfYear = new Date(Date.UTC(year, 0, 1))
			let numberOfEmptyDaysBeforeYearBegins = (firstDayOfYear.getUTCDay() + 6) % 7

			interface Box {
				backgroundColor?: string;
				date?: string;
				content?: string;
				classNames?: string[]
			}

			const boxes: Array<Box> = []

			while (numberOfEmptyDaysBeforeYearBegins) {
				boxes.push({ backgroundColor: "transparent", })
				numberOfEmptyDaysBeforeYearBegins--
			}
			const lastDayOfYear = new Date(Date.UTC(year, 11, 31))
			const numberOfDaysInYear = this.getHowManyDaysIntoYear(lastDayOfYear) //eg 365 or 366
			const todaysDayNumberLocal = this.getHowManyDaysIntoYearLocal(new Date())

			for (let day = 1; day <= numberOfDaysInYear; day++) {

				const box: Box = {}

				if (day === todaysDayNumberLocal && showCurrentDayBorder) box.classNames?.push("today")

				if (mappedEntries[day]) {
					box.classNames?.push("hasData")
					const entry = mappedEntries[day]

					box.date = entry.date

					if (entry.content) box.content = entry.content

					const currentDayColors = entry.color ? colors[entry.color] : colors[Object.keys(colors)[0]]
					box.backgroundColor = currentDayColors[entry.intensity as number - 1]

				} else box.classNames?.push("isEmpty")
				boxes.push(box)
			}

			const heatmapCalendarGraphDiv = createDiv({
				cls: "heatmap-calendar-graph",
				parent: el,
			})

			createDiv({
				cls: "heatmap-calendar-year",
				text: String(year).slice(2),
				parent: heatmapCalendarGraphDiv,
			})

			const heatmapCalendarMonthsUl = createEl("ul", {
				cls: "heatmap-calendar-months",
				parent: heatmapCalendarGraphDiv,
			})

			createEl("li", { text: "Jan", parent: heatmapCalendarMonthsUl, })
			createEl("li", { text: "Feb", parent: heatmapCalendarMonthsUl, })
			createEl("li", { text: "Mar", parent: heatmapCalendarMonthsUl, })
			createEl("li", { text: "Apr", parent: heatmapCalendarMonthsUl, })
			createEl("li", { text: "May", parent: heatmapCalendarMonthsUl, })
			createEl("li", { text: "Jun", parent: heatmapCalendarMonthsUl, })
			createEl("li", { text: "Jul", parent: heatmapCalendarMonthsUl, })
			createEl("li", { text: "Aug", parent: heatmapCalendarMonthsUl, })
			createEl("li", { text: "Sep", parent: heatmapCalendarMonthsUl, })
			createEl("li", { text: "Oct", parent: heatmapCalendarMonthsUl, })
			createEl("li", { text: "Nov", parent: heatmapCalendarMonthsUl, })
			createEl("li", { text: "Dec", parent: heatmapCalendarMonthsUl, })

			const heatmapCalendarDaysUl = createEl("ul", {
				cls: "heatmap-calendar-days",
				parent: heatmapCalendarGraphDiv,
			})

			createEl("li", { text: "Mon", parent: heatmapCalendarDaysUl, })
			createEl("li", { text: "Tue", parent: heatmapCalendarDaysUl, })
			createEl("li", { text: "Wed", parent: heatmapCalendarDaysUl, })
			createEl("li", { text: "Thu", parent: heatmapCalendarDaysUl, })
			createEl("li", { text: "Fri", parent: heatmapCalendarDaysUl, })
			createEl("li", { text: "Sat", parent: heatmapCalendarDaysUl, })
			createEl("li", { text: "Sun", parent: heatmapCalendarDaysUl, })

			const heatmapCalendarBoxesUl = createEl("ul", {
				cls: "heatmap-calendar-boxes",
				parent: heatmapCalendarGraphDiv,
			})

			boxes.forEach(e => {
				createEl("li", {
					text: e.content,
					attr: {
						...e.backgroundColor && { style: `background-color: ${e.backgroundColor};`, },
					},
					cls: e.classNames,
					parent: heatmapCalendarBoxesUl,
				})
			})

		}
	}

	onunload() {

	}

	async loadSettings() {
		this.settings = Object.assign({}, DEFAULT_SETTINGS, await this.loadData())
	}

	async saveSettings() {
		await this.saveData(this.settings)
	}
}



>>>>>>> e13deef1
<|MERGE_RESOLUTION|>--- conflicted
+++ resolved
@@ -1,4 +1,3 @@
-<<<<<<< HEAD
 import { Plugin, } from 'obsidian'
 
 interface CalendarData {
@@ -223,235 +222,4 @@
 	async saveSettings() {
 		await this.saveData(this.settings)
 	}
-}
-
-
-=======
-import { Plugin, } from 'obsidian'
-
-interface CalendarData {
-	year: number
-	colors: {
-		[index: string | number]: {
-			[index: number]: string
-		}
-	}
-	entries: Entry[]
-	showCurrentDayBorder: boolean
-	defaultEntryIntensity: number
-	intensityScaleStart: number
-	intensityScaleEnd: number
-}
-interface Entry {
-	date: string
-	intensity?: number
-	color: string 
-	content: string
-}
-const DEFAULT_SETTINGS: CalendarData = {
-	year: new Date().getFullYear(),
-	colors: {
-		default: ["#c6e48b", "#7bc96f", "#49af5d", "#2e8840", "#196127",],
-	},
-	entries: [{ date: "1900-01-01", color: "#7bc96f", intensity: 5, content: "",},],
-	showCurrentDayBorder: true,
-	defaultEntryIntensity: 4,
-	intensityScaleStart: 1,
-	intensityScaleEnd: 5,
-}
-export default class HeatmapCalendar extends Plugin {
-
-	settings: CalendarData
-
-	/**
-	 * Returns a number representing how many days into the year the supplied date is. 
-	 * Example: first of january is 1, third of february is 34 (31+3) 
-	 * @param date
-	 */
-	getHowManyDaysIntoYear(date: Date): number {
-		return (
-			(Date.UTC(date.getUTCFullYear(), date.getUTCMonth(), date.getUTCDate()) -
-				Date.UTC(date.getUTCFullYear(), 0, 0)) / 24 / 60 / 60 / 1000
-		)
-	}
-	getHowManyDaysIntoYearLocal(date: Date): number {
-		return (
-			(Date.UTC(date.getFullYear(), date.getMonth(), date.getDate()) -
-				Date.UTC(date.getFullYear(), 0, 0)) / 24 / 60 / 60 / 1000
-		)
-	}
-	/** 
-	 * Removes HTMLElements passed as entry.content and outside of the displayed year from rendering above the calendar
-	 */
-	removeHtmlElementsNotInYear(entries: Entry[], year: number) {
-		const calEntriesNotInDisplayedYear = entries.filter(e => new Date(e.date).getFullYear() !== year) ?? this.settings.entries
-		//@ts-ignore
-		calEntriesNotInDisplayedYear.forEach(e => e.content instanceof HTMLElement && e.content.remove())
-	}
-
-	clamp(input: number, min: number, max: number): number {
-		return input < min ? min : input > max ? max : input
-	}
-
-	map(current: number, inMin: number, inMax: number, outMin: number, outMax: number): number {
-		const mapped: number = ((current - inMin) * (outMax - outMin)) / (inMax - inMin) + outMin
-		return this.clamp(mapped, outMin, outMax)
-	}
-
-	async onload() {
-
-		await this.loadSettings()
-
-		//@ts-ignore
-		window.renderHeatmapCalendar = (el: HTMLElement, calendarData: CalendarData): void => {
-
-			const year = calendarData.year ?? this.settings.year
-			const colors = calendarData.colors ?? this.settings.colors
-
-			this.removeHtmlElementsNotInYear(calendarData.entries, year)
-
-			const calEntries = calendarData.entries.filter(e => new Date(e.date + "T00:00").getFullYear() === year) ?? this.settings.entries
-
-			const showCurrentDayBorder = calendarData.showCurrentDayBorder ?? this.settings.showCurrentDayBorder
-
-			const defaultEntryIntensity = calendarData.defaultEntryIntensity ?? this.settings.defaultEntryIntensity
-
-			const intensities = calEntries.filter(e => e.intensity).map(e => e.intensity as number)
-			const minimumIntensity = intensities.length ? Math.min(...intensities) : this.settings.intensityScaleStart
-			const maximumIntensity = intensities.length ? Math.max(...intensities) : this.settings.intensityScaleEnd
-			const intensityScaleStart = calendarData.intensityScaleStart ?? minimumIntensity
-			const intensityScaleEnd = calendarData.intensityScaleEnd ?? maximumIntensity
-
-			const mappedEntries: Entry[] = []
-			calEntries.forEach(e => {
-				const newEntry = {
-					intensity: defaultEntryIntensity,
-					...e,
-				}
-				const colorIntensities = colors[e.color] ?? colors[Object.keys(colors)[0]]
-				const numOfColorIntensities = Object.keys(colorIntensities).length
-
-				if(minimumIntensity === maximumIntensity) newEntry.intensity = minimumIntensity
-				else newEntry.intensity = Math.round(this.map(newEntry.intensity, intensityScaleStart, intensityScaleEnd, 1, numOfColorIntensities))
-	
-				mappedEntries[this.getHowManyDaysIntoYear(new Date(e.date))] = newEntry
-			})
-
-			const firstDayOfYear = new Date(Date.UTC(year, 0, 1))
-			let numberOfEmptyDaysBeforeYearBegins = (firstDayOfYear.getUTCDay() + 6) % 7
-
-			interface Box {
-				backgroundColor?: string;
-				date?: string;
-				content?: string;
-				classNames?: string[]
-			}
-
-			const boxes: Array<Box> = []
-
-			while (numberOfEmptyDaysBeforeYearBegins) {
-				boxes.push({ backgroundColor: "transparent", })
-				numberOfEmptyDaysBeforeYearBegins--
-			}
-			const lastDayOfYear = new Date(Date.UTC(year, 11, 31))
-			const numberOfDaysInYear = this.getHowManyDaysIntoYear(lastDayOfYear) //eg 365 or 366
-			const todaysDayNumberLocal = this.getHowManyDaysIntoYearLocal(new Date())
-
-			for (let day = 1; day <= numberOfDaysInYear; day++) {
-
-				const box: Box = {}
-
-				if (day === todaysDayNumberLocal && showCurrentDayBorder) box.classNames?.push("today")
-
-				if (mappedEntries[day]) {
-					box.classNames?.push("hasData")
-					const entry = mappedEntries[day]
-
-					box.date = entry.date
-
-					if (entry.content) box.content = entry.content
-
-					const currentDayColors = entry.color ? colors[entry.color] : colors[Object.keys(colors)[0]]
-					box.backgroundColor = currentDayColors[entry.intensity as number - 1]
-
-				} else box.classNames?.push("isEmpty")
-				boxes.push(box)
-			}
-
-			const heatmapCalendarGraphDiv = createDiv({
-				cls: "heatmap-calendar-graph",
-				parent: el,
-			})
-
-			createDiv({
-				cls: "heatmap-calendar-year",
-				text: String(year).slice(2),
-				parent: heatmapCalendarGraphDiv,
-			})
-
-			const heatmapCalendarMonthsUl = createEl("ul", {
-				cls: "heatmap-calendar-months",
-				parent: heatmapCalendarGraphDiv,
-			})
-
-			createEl("li", { text: "Jan", parent: heatmapCalendarMonthsUl, })
-			createEl("li", { text: "Feb", parent: heatmapCalendarMonthsUl, })
-			createEl("li", { text: "Mar", parent: heatmapCalendarMonthsUl, })
-			createEl("li", { text: "Apr", parent: heatmapCalendarMonthsUl, })
-			createEl("li", { text: "May", parent: heatmapCalendarMonthsUl, })
-			createEl("li", { text: "Jun", parent: heatmapCalendarMonthsUl, })
-			createEl("li", { text: "Jul", parent: heatmapCalendarMonthsUl, })
-			createEl("li", { text: "Aug", parent: heatmapCalendarMonthsUl, })
-			createEl("li", { text: "Sep", parent: heatmapCalendarMonthsUl, })
-			createEl("li", { text: "Oct", parent: heatmapCalendarMonthsUl, })
-			createEl("li", { text: "Nov", parent: heatmapCalendarMonthsUl, })
-			createEl("li", { text: "Dec", parent: heatmapCalendarMonthsUl, })
-
-			const heatmapCalendarDaysUl = createEl("ul", {
-				cls: "heatmap-calendar-days",
-				parent: heatmapCalendarGraphDiv,
-			})
-
-			createEl("li", { text: "Mon", parent: heatmapCalendarDaysUl, })
-			createEl("li", { text: "Tue", parent: heatmapCalendarDaysUl, })
-			createEl("li", { text: "Wed", parent: heatmapCalendarDaysUl, })
-			createEl("li", { text: "Thu", parent: heatmapCalendarDaysUl, })
-			createEl("li", { text: "Fri", parent: heatmapCalendarDaysUl, })
-			createEl("li", { text: "Sat", parent: heatmapCalendarDaysUl, })
-			createEl("li", { text: "Sun", parent: heatmapCalendarDaysUl, })
-
-			const heatmapCalendarBoxesUl = createEl("ul", {
-				cls: "heatmap-calendar-boxes",
-				parent: heatmapCalendarGraphDiv,
-			})
-
-			boxes.forEach(e => {
-				createEl("li", {
-					text: e.content,
-					attr: {
-						...e.backgroundColor && { style: `background-color: ${e.backgroundColor};`, },
-					},
-					cls: e.classNames,
-					parent: heatmapCalendarBoxesUl,
-				})
-			})
-
-		}
-	}
-
-	onunload() {
-
-	}
-
-	async loadSettings() {
-		this.settings = Object.assign({}, DEFAULT_SETTINGS, await this.loadData())
-	}
-
-	async saveSettings() {
-		await this.saveData(this.settings)
-	}
-}
-
-
-
->>>>>>> e13deef1
+}