--- conflicted
+++ resolved
@@ -1,10 +1,6 @@
 {
 	"name": "heatmap-calendar",
-<<<<<<< HEAD
-	"version": "0.4.1",
-=======
-	"version": "0.5.0",
->>>>>>> bcd20cc8
+	"version": "0.5.1",
 	"description": "Activity Heatmap Calendar Plugin for Obsidian",
 	"main": "main.js",
 	"scripts": {
